# Copyright 2015 Google Inc. All rights reserved.
#
# Licensed under the Apache License, Version 2.0 (the "License");
# you may not use this file except in compliance with the License.
# You may obtain a copy of the License at
#
# http://www.apache.org/licenses/LICENSE-2.0
#
# Unless required by applicable law or agreed to in writing, software
# distributed under the License is distributed on an "AS IS" BASIS,
# WITHOUT WARRANTIES OR CONDITIONS OF ANY KIND, either express or implied.
# See the License for the specific language governing permissions and
# limitations under the License.

FROM debian:jessie
MAINTAINER Google Cloud DataLab

# Container configuration
EXPOSE 8080

# Path configuration
ENV PATH $PATH:/tools/node/bin:/tools/google-cloud-sdk/bin
ENV PYTHONPATH /env/python

# Setup OS and core packages
RUN echo "deb-src http://ftp.us.debian.org/debian testing main" >> /etc/apt/sources.list && \
    apt-get update -y && \
    apt-get install --no-install-recommends -y -q python unzip ca-certificates build-essential \
    libatlas-base-dev liblapack-dev gfortran libpng-dev libfreetype6-dev libxft-dev libxml2-dev \
    python-dev python-setuptools python-zmq openssh-client wget curl git pkg-config zip && \
    easy_install pip && \
    mkdir -p /tools && \

# Save GPL source packages
    mkdir -p /srcs && \
    cd /srcs && \
    apt-get source -d wget git python-zmq ca-certificates pkg-config libpng-dev && \
    wget --progress=dot:mega https://mirrors.kernel.org/gnu/gcc/gcc-4.9.2/gcc-4.9.2.tar.bz2 && \
    cd / && \

# Setup Python packages. Rebuilding numpy/scipy is expensive so we move this early
# to reduce the chance that prior steps can cause changes requiring a rebuild.
    pip install -U --upgrade-strategy only-if-needed --no-cache-dir numpy==1.11.2 && \
    pip install -U --upgrade-strategy only-if-needed --no-cache-dir pandas==0.19.1 && \
    pip install -U --upgrade-strategy only-if-needed --no-cache-dir scipy==0.18.0 && \
    pip install -U --upgrade-strategy only-if-needed --no-cache-dir scikit-learn==0.17.1 && \
    pip install -U --upgrade-strategy only-if-needed --no-cache-dir sympy==0.7.6.1 && \
    pip install -U --upgrade-strategy only-if-needed --no-cache-dir statsmodels==0.6.1 && \

    pip install -U --upgrade-strategy only-if-needed --no-cache-dir tornado==4.4.2 \
                   --upgrade-strategy only-if-needed --no-cache-dir pyzmq==16.0.2 \
                   --upgrade-strategy only-if-needed --no-cache-dir jinja2==2.8 \
                   --upgrade-strategy only-if-needed --no-cache-dir jsonschema==2.5.1 \
                   --upgrade-strategy only-if-needed --no-cache-dir python-dateutil==2.5.0 \
                   --upgrade-strategy only-if-needed --no-cache-dir pytz==2016.7 \
                   --upgrade-strategy only-if-needed --no-cache-dir pandocfilters==1.3.0 \
                   --upgrade-strategy only-if-needed --no-cache-dir pygments==2.1.3 \
                   --upgrade-strategy only-if-needed --no-cache-dir argparse==1.2.1 \
                   --upgrade-strategy only-if-needed --no-cache-dir mock==2.0.0 \
                   --upgrade-strategy only-if-needed --no-cache-dir requests==2.9.1 \
                   --upgrade-strategy only-if-needed --no-cache-dir oauth2client==2.2.0 \
                   --upgrade-strategy only-if-needed --no-cache-dir httplib2==0.9.2 \
                   --upgrade-strategy only-if-needed --no-cache-dir futures==3.0.5 && \
    pip install -U --upgrade-strategy only-if-needed --no-cache-dir matplotlib==1.5.3 && \
    pip install -U --upgrade-strategy only-if-needed --no-cache-dir ggplot==0.6.8 && \
    pip install -U --upgrade-strategy only-if-needed --no-cache-dir seaborn==0.7.0 && \
    pip install -U --upgrade-strategy only-if-needed --no-cache-dir PyYAML==3.11 && \
    pip install -U --upgrade-strategy only-if-needed --no-cache-dir six==1.10.0 && \
    pip install -U --upgrade-strategy only-if-needed --no-cache-dir ipywidgets==6.0.0 && \
    pip install -U --upgrade-strategy only-if-needed --no-cache-dir ipykernel==4.5.2 && \
    pip install -U --upgrade-strategy only-if-needed --no-cache-dir future==0.15.2 && \
    pip install -U --upgrade-strategy only-if-needed --no-cache-dir psutil==4.3.0 && \
    pip install -U --upgrade-strategy only-if-needed --no-cache-dir google-api-python-client==1.5.1  && \
    pip install -U --upgrade-strategy only-if-needed --no-cache-dir plotly==1.12.5 && \
    pip install -U --upgrade-strategy only-if-needed --no-cache-dir nltk==3.2.1 && \
    pip install -U --upgrade-strategy only-if-needed --no-cache-dir bs4==0.0.1 && \
    pip install -U --upgrade-strategy only-if-needed --no-cache-dir crcmod==1.7 && \
    pip install -U --upgrade-strategy only-if-needed --no-cache-dir pillow==3.4.1 && \
    pip install -U --upgrade-strategy only-if-needed --no-cache-dir google-cloud-dataflow==0.6.0 && \
    pip install -U --upgrade-strategy only-if-needed --no-cache-dir tensorflow-transform==0.1.7 && \
    pip install -U --upgrade-strategy only-if-needed --no-cache-dir tensorflow==1.0.1 && \
    # Setting protobuf to 3.1.0 to workaround a tensorflow 1.0 issue in tcmalloc
    pip install -U --upgrade-strategy only-if-needed --no-cache-dir protobuf==3.1.0 && \
    find /usr/local/lib/python2.7 -type d -name tests | xargs rm -rf && \

# Python 3
    apt-get install --no-install-recommends -y -q python3-dev && \
# Get pip set up such that pip -> py2 and pip3 -> py3
# And they both work.
    wget https://bootstrap.pypa.io/get-pip.py && \
    python3 ./get-pip.py && \
    python ./get-pip.py --force-reinstall && \

# Install other Python 3 packages
    pip3 install -U --upgrade-strategy only-if-needed --no-cache-dir numpy==1.11.2 && \
    pip3 install -U --upgrade-strategy only-if-needed --no-cache-dir pandas==0.19.1 && \
    pip3 install -U --upgrade-strategy only-if-needed --no-cache-dir scipy==0.18.0 && \
    pip3 install -U --upgrade-strategy only-if-needed --no-cache-dir scikit-learn==0.17.1 && \
    pip3 install -U --upgrade-strategy only-if-needed --no-cache-dir sympy==0.7.6.1 && \
    pip3 install -U --upgrade-strategy only-if-needed --no-cache-dir statsmodels==0.6.1 && \

    pip3 install -U --upgrade-strategy only-if-needed --no-cache-dir tornado==4.4.2 \
                   --upgrade-strategy only-if-needed --no-cache-dir pyzmq==16.0.2 \
                   --upgrade-strategy only-if-needed --no-cache-dir jinja2==2.8 \
                   --upgrade-strategy only-if-needed --no-cache-dir jsonschema==2.5.1 \
                   --upgrade-strategy only-if-needed --no-cache-dir python-dateutil==2.5.0 \
                   --upgrade-strategy only-if-needed --no-cache-dir pytz==2016.7 \
                   --upgrade-strategy only-if-needed --no-cache-dir pandocfilters==1.3.0 \
                   --upgrade-strategy only-if-needed --no-cache-dir pygments==2.1.3 \
                   --upgrade-strategy only-if-needed --no-cache-dir argparse==1.2.1 \
                   --upgrade-strategy only-if-needed --no-cache-dir mock==2.0.0 \
                   --upgrade-strategy only-if-needed --no-cache-dir requests==2.9.1 \
                   --upgrade-strategy only-if-needed --no-cache-dir oauth2client==2.2.0 \
                   --upgrade-strategy only-if-needed --no-cache-dir httplib2==0.9.2 \
                   --upgrade-strategy only-if-needed --no-cache-dir futures==3.0.5 && \
    pip3 install -U --upgrade-strategy only-if-needed --no-cache-dir matplotlib==1.5.3 && \
    pip3 install -U --upgrade-strategy only-if-needed --no-cache-dir ggplot==0.6.8 && \
    pip3 install -U --upgrade-strategy only-if-needed --no-cache-dir seaborn==0.7.0 && \
    pip3 install -U --upgrade-strategy only-if-needed --no-cache-dir PyYAML==3.11 && \
    pip3 install -U --upgrade-strategy only-if-needed --no-cache-dir six==1.10.0 && \
    pip3 install -U --upgrade-strategy only-if-needed --no-cache-dir psutil==4.3.0 && \
    pip3 install -U --upgrade-strategy only-if-needed --no-cache-dir google-api-python-client==1.5.1  && \
    pip3 install -U --upgrade-strategy only-if-needed --no-cache-dir plotly==1.12.5 && \
    pip3 install -U --upgrade-strategy only-if-needed --no-cache-dir nltk==3.2.1 && \
    pip3 install -U --upgrade-strategy only-if-needed --no-cache-dir bs4==0.0.1 && \
    pip3 install -U --upgrade-strategy only-if-needed --no-cache-dir crcmod==1.7 && \
    pip3 install -U --upgrade-strategy only-if-needed --no-cache-dir pillow==3.4.1 && \
    pip3 install -U --upgrade-strategy only-if-needed --no-cache-dir tensorflow==1.0.1 && \
    pip3 install -U --upgrade-strategy only-if-needed --no-cache-dir protobuf==3.1.0 && \
# Install IPython related packages with no-deps, to ensure that we don't
# Overwrite the python 2 version of jupyter with the python 3 version.
    pip3 install -U --upgrade-strategy only-if-needed --no-cache-dir ipywidgets==6.0.0 && \
    pip3 install -U --upgrade-strategy only-if-needed --no-cache-dir notebook==4.2.3 && \
    pip3 install -U --upgrade-strategy only-if-needed --no-cache-dir ipykernel==4.5.2 && \
    find /usr/local/lib/python3.4 -type d -name tests | xargs rm -rf && \

# Install python2 version of notebook after the python3 version, so that we
# default to using python 2.
# Install notebook after ipywidgets, and keep it pinned to 4.2.3, higher versions may
# not work well with datalab. For example, kernel gateway doesn't work with 4.3.0 notebook
# (https://github.com/googledatalab/datalab/issues/1083)
    pip install -U --force-reinstall --no-deps --no-cache-dir notebook==4.2.3 && \
    pip install -U --upgrade-strategy only-if-needed --no-cache-dir notebook==4.2.3 && \

# Install the Python 2 and Python 3 kernels
    python -m ipykernel install && \
    python3 -m ipykernel install && \


# Setup Node.js using LTS 6.10
    mkdir -p /tools/node && \
    wget -nv https://nodejs.org/dist/v6.10.0/node-v6.10.0-linux-x64.tar.gz -O node.tar.gz && \
    tar xzf node.tar.gz -C /tools/node --strip-components=1 && \
    rm node.tar.gz && \

# Setup Google Cloud SDK
# Also apply workaround for gsutil failure brought by this version of Google Cloud.
# (https://code.google.com/p/google-cloud-sdk/issues/detail?id=538) in final step.
    wget -nv https://dl.google.com/dl/cloudsdk/release/google-cloud-sdk.zip && \
    unzip -qq google-cloud-sdk.zip -d tools && \
    rm google-cloud-sdk.zip && \
    tools/google-cloud-sdk/install.sh --usage-reporting=false \
        --path-update=false --bash-completion=false \
        --disable-installation-options && \
    tools/google-cloud-sdk/bin/gcloud -q components update \
        gcloud core bq gsutil compute preview alpha beta && \
    # disable the gcloud update message
    tools/google-cloud-sdk/bin/gcloud config set component_manager/disable_update_check true && \
    touch /tools/google-cloud-sdk/lib/third_party/google.py && \

# locale
    DEBIAN_FRONTEND=noninteractive apt-get install -y locales && \
    sed -i -e 's/# en_US.UTF-8 UTF-8/en_US.UTF-8 UTF-8/' /etc/locale.gen && \
    echo 'LANG="en_US.UTF-8"'>/etc/default/locale && \
    dpkg-reconfigure --frontend=noninteractive locales && \
    update-locale LANG=en_US.UTF-8 && \

# Add some unchanging bits - specifically node modules (that need to be kept in sync
# with packages.json manually, but help save build time, by preincluding them in an
# earlier layer).
# Note: ws is now over 1.0 but using that gives issues so leaving at 0.4.2 for now.
    /tools/node/bin/npm install \
        ws@0.4.32 \
        http-proxy@1.13.2 \
        mkdirp@0.5.1 \
        node-uuid@1.4.7 \
        bunyan@1.7.1 \
        tcp-port-used@0.1.2 \
        node-cache@3.2.0 && \
    cd / && \
    /tools/node/bin/npm install -g forever && \

# Clean up
    apt-get purge -y build-essential bzip2 cpp cpp-4.9 python-setuptools pkg-config libfreetype6-dev && \
    apt-get autoremove -y && \
    rm -rf /var/lib/apt/lists/* && \
    rm -rf /var/lib/dpkg/info/* && \
    rm -rf /tmp/* && \
    rm -rf /root/.cache/* && \
    rm -rf /usr/share/locale/* && \
    rm -rf /usr/share/i18n/locales/* && \
    cd /

<<<<<<< HEAD
=======
ENV LANG en_US.UTF-8 

# Install tf-transform
RUN pip install -U --upgrade-strategy only-if-needed --no-cache-dir tensorflow-transform==0.1.7

# Install TensorFlow
# Setting protobuf to 3.1.0 to workaround a tensorflow 1.0 issue in tcmalloc
RUN pip install -U --upgrade-strategy only-if-needed --no-cache-dir tensorflow==1.0 && \
    pip install -U --upgrade-strategy only-if-needed --no-cache-dir protobuf==3.1.0

>>>>>>> 7967b01f
ADD config/ipython.py /etc/ipython/ipython_config.py
ADD config/nbconvert.py /etc/jupyter/jupyter_notebook_config.py

# Directory "py" may be empty and in that case it will git clone pydatalab from repo
ADD pydatalab /datalab/lib/pydatalab
ADD nbconvert /datalab/nbconvert

# Do IPython configuration and install build artifacts
# Then link stuff needed for nbconvert to a location where Jinja will find it.
# I'd prefer to just use absolute path in Jinja imports but those don't work.
RUN ipython profile create default && \
    jupyter notebook --generate-config

RUN if [ -d /datalab/lib/pydatalab/.git ]; then \
        echo "use local lib"; \
      else \
        git clone https://github.com/googledatalab/pydatalab.git /datalab/lib/pydatalab; \
      fi
RUN cd /datalab/lib/pydatalab && \
    /tools/node/bin/npm install -g typescript && \
    tsc --module amd --noImplicitAny --outdir datalab/notebook/static datalab/notebook/static/*.ts && \
    tsc --module amd --noImplicitAny --outdir google/datalab/notebook/static google/datalab/notebook/static/*.ts && \
    /tools/node/bin/npm uninstall -g typescript
RUN cd /datalab/lib/pydatalab && \
    pip install --upgrade-strategy only-if-needed --no-cache-dir . && \
    pip install --upgrade-strategy only-if-needed /datalab/lib/pydatalab/solutionbox/image_classification/. && \
    pip install --upgrade-strategy only-if-needed /datalab/lib/pydatalab/solutionbox/structured_data/. && \
    jupyter nbextension install --py datalab.notebook && \
    jupyter nbextension install --py google.datalab.notebook && \
    jupyter nbextension enable --py widgetsnbextension && \
    rm datalab/notebook/static/*.js google/datalab/notebook/static/*.js && \
    mkdir -p /datalab/nbconvert && \
    cp -R /usr/local/share/jupyter/nbextensions/gcpdatalab/* /datalab/nbconvert && \
    ln -s /usr/local/lib/python2.7/dist-packages/notebook/static/custom/custom.css /datalab/nbconvert/custom.css && \
    cd /
<|MERGE_RESOLUTION|>--- conflicted
+++ resolved
@@ -201,19 +201,9 @@
     rm -rf /usr/share/i18n/locales/* && \
     cd /
 
-<<<<<<< HEAD
-=======
-ENV LANG en_US.UTF-8 
-
-# Install tf-transform
-RUN pip install -U --upgrade-strategy only-if-needed --no-cache-dir tensorflow-transform==0.1.7
-
-# Install TensorFlow
-# Setting protobuf to 3.1.0 to workaround a tensorflow 1.0 issue in tcmalloc
-RUN pip install -U --upgrade-strategy only-if-needed --no-cache-dir tensorflow==1.0 && \
-    pip install -U --upgrade-strategy only-if-needed --no-cache-dir protobuf==3.1.0
-
->>>>>>> 7967b01f
+
+ENV LANG en_US.UTF-8
+
 ADD config/ipython.py /etc/ipython/ipython_config.py
 ADD config/nbconvert.py /etc/jupyter/jupyter_notebook_config.py
 
