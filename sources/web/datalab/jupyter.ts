/*
 * Copyright 2014 Google Inc. All rights reserved.
 *
 * Licensed under the Apache License, Version 2.0 (the "License"); you may not use this file except
 * in compliance with the License. You may obtain a copy of the License at
 *
 * http://www.apache.org/licenses/LICENSE-2.0
 *
 * Unless required by applicable law or agreed to in writing, software distributed under the License
 * is distributed on an "AS IS" BASIS, WITHOUT WARRANTIES OR CONDITIONS OF ANY KIND, either express
 * or implied. See the License for the specific language governing permissions and limitations under
 * the License.
 */

/// <reference path="../../../externs/ts/node/node.d.ts" />
/// <reference path="../../../externs/ts/node/node-http-proxy.d.ts" />
/// <reference path="../../../externs/ts/node/tcp-port-used.d.ts" />
/// <reference path="common.d.ts" />

import callbacks = require('./callbacks');
import childProcess = require('child_process');
import fs = require('fs');
import http = require('http');
import httpProxy = require('http-proxy');
import logging = require('./logging');
import net = require('net');
import path = require('path');
import tcp = require('tcp-port-used');
import url = require('url');
import user = require('./user');

interface JupyterServer {
  userId: string;
  port: number;
  notebooks: string;
  childProcess?: childProcess.ChildProcess;
  proxy?: httpProxy.ProxyServer;
}

/**
 * Jupyter servers key'd by user id (each server is associated with a single
 * user)
 */
var jupyterServers: common.Map<JupyterServer> = {};
var nextJupyterPort = 9000;

/**
 * Templates
 */
var templates: common.Map<string> = {
  'tree': fs.readFileSync(path.join(__dirname, 'templates', 'tree.html'),
                          {encoding: 'utf8'}),
  'nb': fs.readFileSync(path.join(__dirname, 'templates', 'nb.html'),
                        {encoding: 'utf8'})
};

/**
 * The application settings instance.
 */
var appSettings: common.Settings;

function pipeOutput(stream: NodeJS.ReadableStream, port: number,
                    error: boolean) {
  stream.setEncoding('utf8');
  stream.on('data', (data: string) => {
    // Jupyter generates a polling kernel message once every 3 seconds
    // per kernel! This adds too much noise into the log, so avoid
    // logging it.

    if (data.indexOf('Polling kernel') < 0) {
      logging.logJupyterOutput('[' + port + ']: ' + data, error);
    }
  })
}

/**
 * Starts the Jupyter server, and then creates a proxy object enabling
 * routing HTTP and WebSocket requests to Jupyter.
 */
function createJupyterServer(userId: string): JupyterServer {
  var port = nextJupyterPort;
  nextJupyterPort++;

  var userDir = user.getUserDir(userId);
  if (!fs.existsSync(userDir)) {
    fs.mkdirSync(userDir, 0755);
  }
  var server: JupyterServer = {
    userId: userId,
    port: port,
    notebooks: userDir
  };
  
  function exitHandler(code: number, signal: string): void {
    logging.getLogger().error(
        'Jupyter process %d for user %s exited due to signal: %s',
        server.childProcess.pid, userId, signal);
    delete jupyterServers[server.userId];
  }

  var processArgs =
      ['--port=' + server.port, '--notebook-dir="' + server.notebooks + '"'];

  processArgs = appSettings.jupyterArgs.slice().concat(processArgs);

  // TODO: Additional args that seem interesting to consider.
  // --KernelManager.autorestart=True

  var processOptions = {detached: false, env: process.env};

  server.childProcess =
      childProcess.spawn('jupyter', processArgs, processOptions);
  server.childProcess.on('exit', exitHandler);
  logging.getLogger().info(
      'Jupyter process for user %s started with pid %d and args %j', userId,
      server.childProcess.pid, processArgs);

  // Capture the output, so it can be piped for logging.
  pipeOutput(server.childProcess.stdout, server.port, /* error */ false);
  pipeOutput(server.childProcess.stderr, server.port, /* error */ true);

  // Then create the proxy.
  var proxyOptions: httpProxy.ProxyServerOptions = {
    target: 'http://127.0.0.1:' + server.port
  };

  server.proxy = httpProxy.createProxyServer(proxyOptions);
  server.proxy.on('proxyRes', responseHandler);
  server.proxy.on('error', errorHandler);

  return server;
}

export function getPort(request: http.ServerRequest): number {
  var userId = user.getUserId(request);
  var server = jupyterServers[userId];

  return server ? server.port : 0;
}

export function getServers(): Array<common.Map<any>> {
  var servers: Array<common.Map<any>> = [];
  for (var n in jupyterServers) {
    var jupyterServer = jupyterServers[n];

    var server: common.Map<any> = {
      userId: jupyterServer.userId,
      port: jupyterServer.port,
      notebooks: jupyterServer.notebooks,
      pid: jupyterServer.childProcess.pid
    };
    servers.push(server);
  }

  return servers;
}

/**
 * Starts the Jupyter server manager.
 */
export function start(settings: common.Settings): void {
  appSettings = settings;
}

/**
 * Stops the Jupyter server manager.
 */
export function stop(): void {
  for (var n in jupyterServers) {
    var jupyterServer = jupyterServers[n];
    var jupyterProcess = jupyterServer.childProcess;

    try {
      jupyterProcess.kill('SIGHUP');
    } catch (e) {
    }
  }

  jupyterServers = {};
}

export function StartForUser(userId: string, cb: common.Callback<number>) {
  var server = jupyterServers[userId];
  if (server) {
    process.nextTick(function() { cb(null, 0); });
    return;
  }

  if (!callbacks.checkAndRegisterCallback(userId, 'jupyter', cb)) {
    return;
  }
  try {
    server = createJupyterServer(userId);
    if (server) {
      tcp.waitUntilUsed(server.port).then(
      function() {
        jupyterServers[userId] = server;
        callbacks.invokeAllCallbacks(userId, 'jupyter', null, 0);
      },
      function(e) { callbacks.invokeAllCallbacks(userId, 'jupyter', e, -1); });
    }
  } catch (e) {
    callbacks.invokeAllCallbacks(userId, 'jupyter', e, -1);
  }

}

export function handleRequest(request: http.ServerRequest,
                              response: http.ServerResponse) {
  var userId = user.getUserId(request);
  var server = jupyterServers[userId];
  if (!server) {
    // logging
    response.statusCode = 500;
    response.end();
    return;
  }
  server.proxy.web(request, response);
}

function sendTemplate(key: string, data: common.Map<string>,
                      response: http.ServerResponse) {
  var template = templates[key];

  // NOTE: Uncomment to use external templates mapped into the container.
  //       This is only useful when actively developing the templates
  //       themselves.
  // var template = fs.readFileSync('/nb/sources/' + key + '.html', { encoding:
  // 'utf8' });

  // Replace <%name%> placeholders with actual values.
  // TODO: Error handling if template placeholders are out-of-sync with
  //       keys in passed in data object.
  var htmlContent = template.replace(
      /\<\%(\w+)\%\>/g, function(match, name) { return data[name]; });

  response.writeHead(200, {'Content-Type': 'text/html'});
  response.end(htmlContent);
}

function responseHandler(proxyResponse: http.ClientResponse,
                         request: http.ServerRequest,
                         response: http.ServerResponse) {
  if (proxyResponse.headers['access-control-allow-origin'] !== undefined) {
    // Delete the allow-origin = * header that is sent (likely as a result of a
    // workaround
    // notebook configuration to allow server-side websocket connections that
    // are
    // interpreted by Jupyter as cross-domain).
    delete proxyResponse.headers['access-control-allow-origin'];
  }

  if (proxyResponse.statusCode != 200) {
    return;
  }
  // Set a cookie to provide information about the project and authenticated
  // user to the client.
  // Ensure this happens only for page requests, rather than for API requests.
  var path = url.parse(request.url).pathname;
  if ((path.indexOf('/tree') == 0) || (path.indexOf('/notebooks') == 0)) {
    var userId = user.getUserId(request);
    var templateData: common.Map<string> = {
      feedbackId: appSettings.feedbackId,
      analyticsId: appSettings.analyticsId,
      projectNumber: appSettings.projectNumber,
      projectId: appSettings.projectId,
      versionId: appSettings.versionId,
      instanceId: appSettings.instanceId,
<<<<<<< HEAD
      userHash: request.headers['x-appengine-user-id'] || '0',
      userId: userId,
=======
      userId: getUserId(request),
>>>>>>> 313beac5
      baseUrl: '/'
    };

    if (path.indexOf('/tree') == 0) {
      // stripping off the /tree/ from the path
      templateData['notebookPath'] = path.substr(6);

      sendTemplate('tree', templateData, response);
    } else {
      // stripping off the /notebooks/ from the path
      templateData['notebookPath'] = path.substr(11);
      templateData['notebookName'] = path.substr(path.lastIndexOf('/') + 1);

      sendTemplate('nb', templateData, response);
    }

    // Suppress further writing to the response to prevent sending response
    // from the notebook server. There is no way to communicate that, so hack
    // around the
    // limitation, by stubbing out all the relevant methods on the response with
    // no-op methods.
    response.setHeader = placeHolder;
    response.writeHead = placeHolder;
    response.write = placeHolder;
    response.end = placeHolder;
  }
}

function errorHandler(error: Error, request: http.ServerRequest,
                      response: http.ServerResponse) {
  logging.getLogger().error(error, 'Jupyter server returned error.')
  response.writeHead(500, 'Internal Server Error');
  response.end();
}

function placeHolder(): boolean {
  return false;
}<|MERGE_RESOLUTION|>--- conflicted
+++ resolved
@@ -266,12 +266,8 @@
       projectId: appSettings.projectId,
       versionId: appSettings.versionId,
       instanceId: appSettings.instanceId,
-<<<<<<< HEAD
       userHash: request.headers['x-appengine-user-id'] || '0',
-      userId: userId,
-=======
       userId: getUserId(request),
->>>>>>> 313beac5
       baseUrl: '/'
     };
 
