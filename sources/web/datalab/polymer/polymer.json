{
  "entrypoint": "index.html",
  "shell": "components/datalab-app/datalab-app.html",
  "fragments": [
<<<<<<< HEAD
    "components/datalab-editor/datalab-editor.html",
    "components/datalab-files/datalab-files.html",
    "components/datalab-sessions/datalab-sessions.html",
    "components/datalab-sidebar/datalab-sidebar.html",
=======
    "components/datalab-files/datalab-files.html",
    "components/datalab-sessions/datalab-sessions.html",
    "components/datalab-sidebar/datalab-sidebar.html",
    "components/datalab-terminal/datalab-terminal.html",
>>>>>>> 68487cfc
    "components/datalab-toolbar/datalab-toolbar.html"
  ],
  "sources": [
    "modules/**/*.js",
    "images/**/*",
    "editor.html",
    "editor.js",
    "index.*.css"
  ],
  "extraDependencies": [
    "bower_components/codemirror/addon/**",
    "bower_components/codemirror/lib/*",
    "bower_components/codemirror/mode/**",
    "bower_components/codemirror/theme/*",
    "bower_components/monaco-editor/release/min/vs/**",
    "bower_components/webcomponentsjs/webcomponents-lite.js"
  ],
  "lint": {
    "rules": [
      "polymer-2"
    ]
  },
  "builds": [{
    "name": "experimental"
  }]
}<|MERGE_RESOLUTION|>--- conflicted
+++ resolved
@@ -2,17 +2,11 @@
   "entrypoint": "index.html",
   "shell": "components/datalab-app/datalab-app.html",
   "fragments": [
-<<<<<<< HEAD
     "components/datalab-editor/datalab-editor.html",
     "components/datalab-files/datalab-files.html",
     "components/datalab-sessions/datalab-sessions.html",
     "components/datalab-sidebar/datalab-sidebar.html",
-=======
-    "components/datalab-files/datalab-files.html",
-    "components/datalab-sessions/datalab-sessions.html",
-    "components/datalab-sidebar/datalab-sidebar.html",
     "components/datalab-terminal/datalab-terminal.html",
->>>>>>> 68487cfc
     "components/datalab-toolbar/datalab-toolbar.html"
   ],
   "sources": [
