/*
 * Copyright 2017 Google Inc. All rights reserved.
 *
 * Licensed under the Apache License, Version 2.0 (the "License"); you may not use this file except
 * in compliance with the License. You may obtain a copy of the License at
 *
 * http://www.apache.org/licenses/LICENSE-2.0
 *
 * Unless required by applicable law or agreed to in writing, software distributed under the License
 * is distributed on an "AS IS" BASIS, WITHOUT WARRANTIES OR CONDITIONS OF ANY KIND, either express
 * or implied. See the License for the specific language governing permissions and limitations under
 * the License.
 */

/**
 * This file contains a collection of functions that call the Jupyter server APIs, and are
 * wrapped in the ApiManager class. It also defines a set of interfaces to interact with
 * these APIs to help with type checking.
 */

/**
 * Represents a cell in a Jupyter notebook.
 */
interface JupyterNotebookCellModel {
  cell_type: string,
  execution_count: number,
  metadata: object,
  outputs: Array<string>,
  source: string,
}

/**
 * Represents a Jupyter notebook model.
 */
interface JupyterNotebookModel {
  cells: Array<JupyterNotebookCellModel>,
  metadata: object,
  nbformat: number,
  nbformat_minor: number,
}

/**
 * Represents a file object as returned from Jupyter's files API.
 */
interface JupyterFile {
  content: Array<JupyterFile> | JupyterNotebookModel,
  created: string,
  format: string,
  last_modified: string,
  mimetype: string,
  name: string,
  path: string,
  type: string,
  writable: boolean
}

/**
 * Lists all user settings.
 */
interface UserSettings {
  startuppath: string,
  theme: string,
}

/**
 * Represents an augmented version of a file obect that contains extra metadata.
 */
interface ApiFile extends JupyterFile {
  status: string
}

/**
 * Represents a session object as returned from Jupyter's sessions API.
 */
interface Session {
  id: string,
  kernel: {
    id: string,
    name: string
  },
  notebook: {
    path: string
  }
}

/** Options for _xhr call, contains the following optional fields:
 *  - method: The HTTP method to use; default is 'GET'.
 *  - errorCallback: A function to call if the XHR completes
 *      with a status other than 2xx.
 */
interface XhrOptions {
  method?: string,
  errorCallback?: Function,
  parameters?: string,
  successCode?: number,
  noCache?: boolean,
}

/**
 * Handles different API calls to the backend notebooks server and Jupyter instance.
 */
class ApiManager {

  /**
   * URL for querying files
   */
  static readonly contentApiUrl = '/api/contents';

  /**
   * URL for querying sessions
   */
  static readonly sessionsApiUrl = '/api/sessions';

  /**
   * Returns a list of currently running sessions, each implementing the Session interface
   */
  static listSessionsAsync(): Promise<Array<Session>> {
    const xhrOptions: XhrOptions = {
      noCache: true,
    };
    return ApiManager._xhrAsync(this.sessionsApiUrl, xhrOptions);
  }

  /**
   * Returns a JupyterFile object representing the file or directory requested
   * @param path string path to requested file
   */
  static getJupyterFile(path: string): Promise<JupyterFile> {
    if (path.startsWith('/')) {
      path = path.substr(1);
    }
    const xhrOptions: XhrOptions = {
      noCache: true,
    };
    return ApiManager._xhrAsync(this.contentApiUrl + '/' + path, xhrOptions);
  }

  /**
   * Returns a list of files at the target path, each implementing the ApiFile interface.
   * Two requests are made to /api/contents and /api/sessions to get this data.
   * @param path current path to list files under
   */ 
  static listFilesAsync(path: string): Promise<Array<ApiFile>> {

    const filesPromise = ApiManager.getJupyterFile(path)
      .then((file: JupyterFile) => {
        if (file.type !== 'directory') {
          throw new Error('Can only list files in a directory. Found type: ' + file.type);
        }
        return <JupyterFile[]>file.content;
      })

    const sessionsPromise: Promise<Array<Session>> = ApiManager.listSessionsAsync();

    // Combine the return values of the two requests to supplement the files
    // array with the status value.
    return Promise.all([filesPromise, sessionsPromise])
      .then(values => {
        let files = values[0];
        const sessions = values[1];
        let runningPaths: Array<string> = [];
        sessions.forEach(session => {
          runningPaths.push(session.notebook.path);
        });
        files.forEach((file: ApiFile) => {
          file.status = runningPaths.indexOf(file.path) > -1 ? 'running' : '';
        });
        return files;
      });
  }

  /**
   * Creates a new notebook or directory.
   * @param type string type of the created item, can be 'notebook' or 'directory'
   */
  static createNewItem(type: string, path?: string) {
    const xhrOptions: XhrOptions = {
      method: 'POST',
      successCode: 201,
      parameters: JSON.stringify({
        type: type,
        ext: 'ipynb'
      }),
    };
    let createPromise = ApiManager._xhrAsync(ApiManager.contentApiUrl, xhrOptions);

    // If a path is provided for naming the new item, request the rename, and
    // delete it if failed.
    if (path) {
      let notebookPathPlaceholder = '';
      createPromise = createPromise
        .then((notebook: JupyterFile) => {
          notebookPathPlaceholder = notebook.path;
          return ApiManager.renameItem(notebookPathPlaceholder, path);
        })
        .catch((error: string) => {
          // If the rename fails, remove the temporary item
          ApiManager.deleteItem(notebookPathPlaceholder);
          throw error;
        });
    }
    return createPromise;
  }

  /**
   * Renames an item
   * @param oldPath source path of the existing item
   * @param newPath destination path of the renamed item
   */
  static renameItem(oldPath: string, newPath: string) {
    oldPath = ApiManager.contentApiUrl + '/' + oldPath;
    const xhrOptions: XhrOptions = {
      method: 'PATCH',
      parameters: JSON.stringify({
        path: newPath
      }),
    };

    return ApiManager._xhrAsync(oldPath, xhrOptions);
  }

  /**
   * Deletes an item
   * @param path item path to delete
   */
  static deleteItem(path: string) {
    path = ApiManager.contentApiUrl + '/' + path;
    const xhrOptions: XhrOptions = {
      method: 'DELETE',
      successCode: 204,
    };

    return ApiManager._xhrAsync(path, xhrOptions);
  }

  /**
<<<<<<< HEAD
   * Gets the user settings JSON from the server.
   */
  static getUserSettings() {
    return ApiManager._xhrAsync('/_settings');
=======
   * Copies an item from source to destination. Item name collisions at the destination
   * are handled by Jupyter.
   * @param itemPath path to copied item
   * @param destinationDirectory directory to copy the item into
   */
  static copyItem(itemPath: string, destinationDirectory: string) {
    destinationDirectory = ApiManager.contentApiUrl + '/' + destinationDirectory;
    const xhrOptions: XhrOptions = {
      method: 'POST',
      successCode: 201,
      parameters: JSON.stringify({
        copy_from: itemPath
      })
    };

    return ApiManager._xhrAsync(destinationDirectory, xhrOptions);
>>>>>>> 0cee52df
  }

  /**
   * Sends an XMLHttpRequest to the specified URL, and parses the
   * the response text. This method returns immediately with a promise
   * that resolves with the parsed object when the request completes.
   */
  static _xhrAsync(url: string, options?: XhrOptions) {

    options = options || {};
    const method = options.method || 'GET';
    const params = options.parameters;
    const successCode = options.successCode || 200;
    const request = new XMLHttpRequest();
    const noCache = options.noCache || false;

    return new Promise((resolve, reject) => {
      request.onreadystatechange = () => {
        if (request.readyState === 4) {
          if (request.status === successCode) {
            try {
              resolve(JSON.parse(request.responseText || 'null'));
            } catch (e) {
              reject(e);
            }
          } else {
            reject(request.responseText);
          }
        }
      };

      request.open(method, url);
      if (noCache) {
        request.setRequestHeader('Cache-Control', 'no-cache');
      }
      request.send(params);
    });
  }

}<|MERGE_RESOLUTION|>--- conflicted
+++ resolved
@@ -234,12 +234,13 @@
   }
 
   /**
-<<<<<<< HEAD
    * Gets the user settings JSON from the server.
    */
   static getUserSettings() {
     return ApiManager._xhrAsync('/_settings');
-=======
+  }
+
+  /*
    * Copies an item from source to destination. Item name collisions at the destination
    * are handled by Jupyter.
    * @param itemPath path to copied item
@@ -256,7 +257,6 @@
     };
 
     return ApiManager._xhrAsync(destinationDirectory, xhrOptions);
->>>>>>> 0cee52df
   }
 
   /**
