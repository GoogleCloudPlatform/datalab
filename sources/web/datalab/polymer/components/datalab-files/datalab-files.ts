/*
 * Copyright 2017 Google Inc. All rights reserved.
 *
 * Licensed under the Apache License, Version 2.0 (the "License"); you may not use this file except
 * in compliance with the License. You may obtain a copy of the License at
 *
 * http://www.apache.org/licenses/LICENSE-2.0
 *
 * Unless required by applicable law or agreed to in writing, software distributed under the License
 * is distributed on an "AS IS" BASIS, WITHOUT WARRANTIES OR CONDITIONS OF ANY KIND, either express
 * or implied. See the License for the specific language governing permissions and limitations under
 * the License.
 */

/// <reference path="../../modules/ApiManager.ts" />
/// <reference path="../../modules/Utils.ts" />
/// <reference path="../item-list/item-list.ts" />
/// <reference path="../input-dialog/input-dialog.ts" />
/// <reference path="../../../../datalab/common.d.ts" />

/**
 * File listing element for Datalab.
 * Contains an item-list element to display files, a toolbar to interact with these files,
 * a progress bar that appears while loading the file list, and a navigation bar with
 * breadcrumbs.
 * Navigation is done locally to this element, and it does not modify the client's location.
 * This allows for navigation to be persistent if the view is changed away from the files
 * element.
 *
 * A mini version of this element can be rendered by specifying the "small" attribute, which
 * removes the toolbar and the refresh button, and uses the item-list element with no header
 * and no selection. It also doesn't do anything when a file is double clicked.
 * This is meant to be used for browsing only, such as the case for picking files or directories.
 */
class FilesElement extends Polymer.Element {

  private static readonly _deleteListLimit = 10;

  /**
   * The base path to start navigation from
   */
  public basePath: string;

  /**
   * The current navigation path
   */
  public currentPath: string;

  /**
   * The currently selected file if exactly one is selected, or null if none is.
   */
  public selectedFile: ApiFile | null;

  /*
   * Smaller version of this element to be used as a flyout file picker.
   */
  public small: boolean;

  private _pathHistory: string[];
  private _pathHistoryIndex: number;
  private _fetching: boolean;
  private _fileList: ApiFile[];
  private _fileListRefreshInterval: number;
  private _fileListRefreshIntervalHandle: number;
  private _currentCrumbs: string[];
  private _isDetailsPaneToggledOn: boolean;
  private _addToolbarCollapseThreshold = 900;
  private _updateToolbarCollapseThreshold = 720;
  private _detailsPaneCollapseThreshold = 600;
  private _uploadFileSizeWarningLimit = 25 * 1024 * 1024;

  static get is() { return 'datalab-files'; }

  static get properties() {
    return {
      _currentCrumbs: {
        type: Array,
        value: () => [],
      },
      _fetching: {
        type: Boolean,
        value: false,
      },
      _fileList: {
        type: Array,
        value: () => [],
      },
      _fileListRefreshInterval: {
        type: Number,
        value: 10000,
      },
      _isDetailsPaneEnabled: {
        computed: '_getDetailsPaneEnabled(small, _isDetailsPaneToggledOn)',
        type: Boolean,
      },
      _isDetailsPaneToggledOn: {
        type: Boolean,
        value: true,
      },
      _pathHistory: {
        type: Array,
        value: () => [],
      },
      _pathHistoryIndex: {
        observer: '_pathHistoryIndexChanged',
        type: Number,
        value: -1,
      },
      basePath: {
        type: String,
        value: '/',
      },
      currentPath: {
        observer: '_currentPathChanged',
        type: String,
        value: '',
      },
      selectedFile: {
        type: Object,
        value: null,
      },
      small: {
        type: Boolean,
        value: false,
      },
    };
  }

  /**
   * Called when when the element's local DOM is ready and initialized We use it
   * to initialize element state.
   */
  ready() {
    // Must set this to true before calling super.ready(), because the latter will cause
    // property updates that will cause _fetchFileList to be called first, we don't want
    // that. We want ready() to be the entry point so it gets the user's last saved path.
    this._fetching = true;

    super.ready();

    // Get the last startup path.
    SettingsManager.getUserSettingsAsync(true /*forceRefresh*/)
      .then((settings: common.UserSettings) => {
        if (settings.startuppath) {
          let path = settings.startuppath;
          if (path.startsWith(this.basePath)) {
            path = path.substr(this.basePath.length);
          }
          // For backward compatibility with the current path format.
          if (path.startsWith('/tree/')) {
            path = path.substr('/tree/'.length);
          }
          this.currentPath = path;
        }
      })
      .catch(() => console.log('Failed to get the user settings.'))
      .then(() => {
        this._fetching = false;
        // Refresh the file list periodically.
        // TODO: [yebrahim] Start periodic refresh when the window is in focus, and
        // the files page is open, and stop it on blur to minimize unnecessary traffic
        this._fileListRefreshIntervalHandle =
            setInterval(this._fetchFileList.bind(this), this._fileListRefreshInterval);
        // Now refresh the list for the initialization to complete.
        this._fetchFileList();
      });

    const filesElement = this.shadowRoot.querySelector('#files');
    if (filesElement) {
      filesElement.addEventListener('itemDoubleClick',
                                    this._handleDoubleClicked.bind(this));
      filesElement.addEventListener('selected-indices-changed',
                                    this._handleSelectionChanged.bind(this));
    }

    // For a small file/directory picker, we don't need to show the status.
    (this.$.files as ItemListElement).columns = this.small ? ['Name'] : ['Name', 'Status'];

    this._resizeHandler();
  }

  disconnectedCallback() {
    // Clean up the refresh interval. This is important if multiple datalab-files elements
    // are created and destroyed on the document.
    clearInterval(this._fileListRefreshIntervalHandle);
  }

  async _getNotebookUrlPrefix() {
    // Notebooks that are stored on the VM require the basepath.
    const basepath = await ApiManager.getBasePath();
    const prefix = location.protocol + '//' + location.host + basepath + '/';
    return prefix + 'notebooks';
  }

  async _getEditorUrl(filePath?: string) {
    // Files that are stored on the VM require the basepath.
    const basepath = await ApiManager.getBasePath();
    let url = location.protocol + '//' + location.host + basepath + '/editor';
    if (filePath) {
      url += '?file=' + filePath;
    }
    return url;
  }

  /**
   * Calls the ApiManager to get the list of files at the current path, and
   * updates the fileList property.
   */
  _fetchFileList() {
    // Don't overlap fetch requests. This can happen we can do fetch from three sources:
    // - Initialization in the ready() event handler.
    // - Refresh mechanism called by the setInterval().
    // - User clicking refresh button.
    if (this._fetching) {
      return Promise.resolve(null);
    }

    const self = this;
    self._fetching = true;

    return ApiManager.listFilesAsync(this.basePath + this.currentPath)
      .then((newList) => {
        // Only refresh the list if there are any changes. This helps keep
        // the item list's selections intact most of the time
        // TODO: [yebrahim] Try to diff the two lists and only inject the
        // differences in the DOM instead of refreshing the entire list if
        // one item changes. This is tricky because we don't have unique
        // ids for the items. Using paths might work for files, but is not
        // a clean solution.
        if (JSON.stringify(this._fileList) !== JSON.stringify(newList)) {
          this._fileList = newList;
          this._drawFileList();
        }
      }, () => console.log('Error getting list of files.'))
      .then(() => {
        this._fetching = false;
      });
  }

  /**
   * Updates the breadcrumbs array and calls _fetchFileList.
   */
  _currentPathChanged(_: string, oldValue: string) {
    // On initialization, push the current path to path history
    if (oldValue === undefined) {
      this._pushNewPath();
    }

    this._currentCrumbs = this.currentPath.split('/');

    // Splitting a path starting with '/' puts an initial empty element in the array,
    // which we're not interested in. For example, for /datalab/docs, we only want
    // ['datalab', 'docs'].
    if (this._currentCrumbs[0] === '') {
      this._currentCrumbs.splice(0, 1);
    }

    return this._fetchFileList();
  }

  /**
   * Creates a new ItemListRow object for each entry in the file list, and sends
   * the created list to the item-list to render.
   */
  _drawFileList() {
    (this.$.files as ItemListElement).rows = this._fileList.map((file) => {
      return {
        firstCol: file.name,
        icon: file.type === 'directory' ? 'folder' : 'editor:insert-drive-file',
        secondCol: file.status,
        selected: false
      };
    });
  }

  /**
   * Called when a double click event is dispatched by the item list element.
   * If the clicked item is a directory, pushes it onto the nav stack, otherwise
   * opens it in a new notebook or editor session.
   * If this element is in "small" mode, double clicking a file does not have
   * an effect, a directory will still navigate.
   */
  _handleDoubleClicked(e: ItemClickEvent) {
    const clickedItem = this._fileList[e.detail.index];
    if (this.small && clickedItem.type !== 'directory') {
      return;
    }
    if (clickedItem.type === 'directory') {
      this.currentPath = clickedItem.path;
      this._pushNewPath();
    } else if (clickedItem.type === 'notebook') {
      this._getNotebookUrlPrefix()
        .then((prefix) => window.open(prefix + '/' + clickedItem.path, '_blank'));
    } else {
      this._getEditorUrl(clickedItem.path)
        .then((url) => window.open(url, '_blank'));
    }
  }

  /**
   * Called when the selection changes on the item list. If exactly one file
   * is selected, sets the selectedFile property to the selected file object.
   */
  _handleSelectionChanged() {
    const selectedIndices = (this.$.files as ItemListElement).selectedIndices;
    if (selectedIndices.length === 1) {
      this.selectedFile = this._fileList[selectedIndices[0]];
    } else {
      this.selectedFile = null;
    }
  }

  /**
   * Navigates to the path of the clicked breadcrumb.
   */
  _crumbClicked(e: MouseEvent) {
    const target = e.target as HTMLDivElement;
    // Treat the home crumb differently since it's not part of the dom-repeat
    if (target.id === 'home-crumb') {
      this.currentPath = '';
    } else {
      const clickedCrumb = this.$.breadcrumbsTemplate.indexForElement(e.target);
      this.currentPath = this._currentCrumbs.slice(0, clickedCrumb + 1).join('/');
    }
    this._pushNewPath();
  }

  /**
   * Pushes a new navigation path on the stack and updates the index.
   */
  _pushNewPath() {
    // First, remove all items in the array past _pathHistoryIndex. These are only
    // there to allow for forward navigation after going back, but they have no
    // effect when a new path is explicitly added by opening a directory or clicking
    // on a breadcrumb.
    this._pathHistory.splice(this._pathHistoryIndex + 1);
    // Only push the new path if it's not equal to the top-most path on the stack
    if (!this._pathHistory.length ||
        this._pathHistory[this._pathHistory.length - 1] !== this.currentPath) {
      this._pathHistory.push(this.currentPath);
      this._pathHistoryIndex = this._pathHistory.length - 1;
    }
  }

  /**
   * Goes back one step in history.
   */
  _navBackward() {
    this._pathHistoryIndex -= 1;
    this.currentPath = this._pathHistory[this._pathHistoryIndex];
  }

  /**
   * Goes forward one step in history.
   */
  _navForward() {
    this._pathHistoryIndex += 1;
    this.currentPath = this._pathHistory[this._pathHistoryIndex];
  }

  /**
   * Maintains the enabled/disabled state of the navigation buttons according to
   * the current history index value.
   */
  _pathHistoryIndexChanged() {
    this.$.backNav.disabled = this._pathHistoryIndex === 0;
    this.$.forwardNav.disabled = this._pathHistoryIndex === this._pathHistory.length - 1;
  }

  _createNewNotebook() {
    return this._createNewItem('notebook');
  }

  _createNewFile() {
    return this._createNewItem('file');
  }

  _createNewDirectory() {
    return this._createNewItem('directory');
  }

  /**
   * This is the entry point for file upload functionality. This is here to avoid using
   * the very ugly <input> element for file uploads.
   */
  _altUpload() {
    this.$.altFileUpload.click();
  }

  /**
   * Gets called after the user selected one or more files from the upload modal.
   * For each of the selected files, reads its contents, converts it to base64, then
   * uses the ApiManager to save it on the backend.
   */
  async _upload() {
<<<<<<< HEAD
    const inputElement = <HTMLInputElement>this.$.altFileUpload;
    const files = [...<any>inputElement.files];
=======
    const inputElement = this.$.altFileUpload as HTMLInputElement;
    const files = [...inputElement.files as any];
>>>>>>> d0ccfa95
    const currentPath = this.currentPath;
    const uploadPromises: Array<Promise<any>> = [];

<<<<<<< HEAD
    // Find out if there's at least one large file.
    const hasLargeFile = files.some((file: File) => 
        file.size > this._uploadFileSizeWarningLimit);

    // If there's at least one large file, show a dialog to confirm the user
    // wants to continue with the upload.
    if (hasLargeFile) {
      let warningMsg = files.length > 1 ? 'Some of the files you selected are '
                                          : 'The file you selected is ';
      warningMsg += 'larger than 25MB. You might experience browser freeze or crash.';
      const dialogOptions: DialogOptions = {
        title: 'Warning: Large File',
        messageHtml: warningMsg,
        okLabel: 'Upload Anyway',
      };

      const result: BaseDialogCloseResult = 
        await Utils.showDialog(BaseDialogElement, dialogOptions);

      if (result.confirmed === false) {
        // Reset the input element.
        inputElement.value = '';
        return;
=======
    if (files) {
      // Find out if there's at least one large file.
      const hasLargeFile = files.some((file: File) =>
          file.size > this._uploadFileSizeWarningLimit);

      let proceedWithUpload = true;
      // If there's at least one large file, show a dialog to confirm the user
      // wants to continue with the upload.
      if (hasLargeFile) {
        let warningMsg = files.length > 1 ? 'Some of the files you selected are '
                                            : 'The file you selected is ';
        warningMsg += 'larger than 25MB. You might experience browser freeze or crash';
        const dialogOptions: DialogOptions = {
          messageHtml: warningMsg,
          okLabel: 'Upload Anyway',
          title: 'Warning: Large File',
        };

        const result: BaseDialogCloseResult =
            await Utils.showDialog(BaseDialogElement, dialogOptions);
        proceedWithUpload = result.confirmed === true;
>>>>>>> d0ccfa95
      }
    }

<<<<<<< HEAD
    files.forEach((file: File) => {

      // First, load the file data into memory.
      const readPromise = new Promise((resolve, reject) => {

        const reader = new FileReader();

        reader.onload = () => resolve(reader.result);
        // TODO: handle file reading errors.
        reader.onerror = () => {
          reject(new Error('Error reading file.'));
        }
=======
      if (proceedWithUpload) {
        files.forEach((file: File) => {

          // First, load the file data into memory.
          const loadPromise = new Promise((resolve, reject) => {

            const reader = new FileReader();

            reader.onload = () => {
              let itemData = reader.result;
              // Extract the base64 data string
              itemData = itemData.substr(itemData.indexOf(',') + 1);

              const model: JupyterFile = {
                content: itemData,
                format: 'base64',
                name: file.name,
                path: currentPath,
                type: 'file',
              };

              resolve(model);
            };

            // TODO: handle file reading errors.
            reader.onerror = () => {
              reject('Error reading file.');
            };

            // TODO: this will freeze the UI on large files (>~20MB on my laptop) until
            // they're loaded into memory, and very large files (>~100MB) will crash
            // the browser.
            // One possible solution is to slice the file into small chunks and upload
            // each separately, but this requires the backend to support partial
            // chunk uploads. For Jupyter, this is supported in 5.0.0, see:
            // https://github.com/jupyter/notebook/pull/2162/files
            reader.readAsDataURL(file);
          });

          // Now upload the file data to the backend server.
          const uploadPromise = loadPromise
            .then((model: JupyterFile) => ApiManager.saveJupyterFile(model));
          uploadPromises.push(uploadPromise);
        });
      }
>>>>>>> d0ccfa95

        // TODO: this will freeze the UI on large files (>~20MB on my laptop) until
        // they're loaded into memory, and very large files (>~100MB) will crash
        // the browser.
        // One possible solution is to slice the file into small chunks and upload
        // each separately, but this requires the backend to support partial
        // chunk uploads. For Jupyter, this is supported in 5.0.0, see:
        // https://github.com/jupyter/notebook/pull/2162/files
        reader.readAsDataURL(file);
      });

      // Now upload the file data to the backend server.
      const uploadPromise = readPromise
        .then((itemData: string) => {
          // Extract the base64 data string
          itemData = itemData.substr(itemData.indexOf(',') + 1);

          const model: JupyterFile = {
            name: file.name,
            path: currentPath,
            type: 'file',
            format: 'base64',
            content: itemData,
          };
          return ApiManager.saveJupyterFile(model);
        });
      uploadPromises.push(uploadPromise);
    });

    // Wait on all upload requests before declaring success or failure.
    await Promise.all(uploadPromises);
    // TODO: handle upload errors.

    // Reset the input element.
    inputElement.value = '';

    // Dispatch an upload successful notification
    const message = files.length > 1 ? files.length + ' files' : files[0].name;
    this.dispatchEvent(new NotificationEvent(message + ' uploaded successfully.'));

    return uploadPromises.length ? this._fetchFileList() : null;
  }

  /**
   * The Jupyter contents API does not provide a way to create a new item with a specific
   * name, it only creates new untitled files or directories in provided path (see
   * https://github.com/jupyter/notebook/blob/master/notebook/services/contents/manager.py#L311).
   * In order to offer a better experience, we create an untitled item in the current path,
   * then rename it to whatever the user specified.
   *
   * This method creates an input modal to get the user input, then calls the ApiManager to
   * create a new notebook/directory at the current path, and fetches the updated list
   * of files to redraw.
   */
  _createNewItem(type: string) {

    // First, open a dialog to let the user specify a name for the notebook.
    const inputOptions: DialogOptions = {
      inputLabel: 'Name',
      okLabel: 'Create',
      title: 'New ' + type,
    };

    return Utils.showDialog(InputDialogElement, inputOptions)
      .then((closeResult: InputDialogCloseResult) => {
        // Only if the dialog has been confirmed with some user input, rename the
        // newly created file. Then if that is successful, reload the file list
        if (closeResult.confirmed && closeResult.userInput) {
          let newName = closeResult.userInput;
          // Make sure the name ends with .ipynb for notebooks for convenience
          if (type === 'notebook' && !newName.endsWith('.ipynb')) {
            newName += '.ipynb';
          }
          return ApiManager.createNewItem(type, this.currentPath + '/' + newName)
            .then(() => this._fetchFileList())
            .then(() => {
              // Dispatch a success notification
              this.dispatchEvent(new NotificationEvent('Created ' + newName+ '.'));
            });
        } else {
          return Promise.resolve(null);
        }
      }); // TODO: Handle create errors properly by showing some message to the user
  }

  /**
   * Opens the selected item in the text editor.
   */
  _openSelectedInEditor() {
    const filesElement = this.$.files as ItemListElement;
    const selectedIndices = filesElement.selectedIndices;
    if (selectedIndices.length === 1) {
      const i = selectedIndices[0];
      const selectedObject = this._fileList[i];

      this._getEditorUrl(selectedObject.path)
        .then((url) => window.open(url, '_blank'));
    }
  }

  /**
   * Creates an input modal to get the user input, then calls the ApiManager to
   * rename the currently selected item. This only works if exactly one item is
   * selected.
   */
  _renameSelectedItem() {

    const selectedIndices = (this.$.files as ItemListElement).selectedIndices;
    if (selectedIndices.length === 1) {
      const i = selectedIndices[0];
      const selectedObject = this._fileList[i];

      // Open a dialog to let the user specify the new name for the selected item.
      const inputOptions: DialogOptions = {
        inputLabel: 'New name',
        inputValue: selectedObject.name,
        okLabel: 'Rename',
        title: 'Rename ' + selectedObject.type.toString(),
      };

      // Only if the dialog has been confirmed with some user input, rename the
      // selected item. Then if that is successful, and reload the file list.
      return Utils.showDialog(InputDialogElement, inputOptions)
        .then((closeResult: InputDialogCloseResult) => {
          if (closeResult.confirmed && closeResult.userInput) {
            const newName = this.currentPath + '/' + closeResult.userInput;
            return ApiManager.renameItem(selectedObject.path, newName)
              .then(() => this._fetchFileList())
              .then(() => {
                // Dispatch a success notification
                const message = 'Renamed ' + selectedObject.name +
                    ' to ' + closeResult.userInput + '.';
                this.dispatchEvent(new NotificationEvent(message));
              });
              // TODO: [yebrahim] Re-select the renamed item after refresh
          } else {
            return Promise.resolve(null);
          }
        });
        // TODO: Handle rename errors properly by showing some message to the user
    } else {
      return Promise.resolve(null);
    }
  }

  /**
   * Creates a modal to get the user's confirmation with a list of the items
   * to be deleted, then calls the ApiManager for each of these items to delete,
   * then refreshes the file list.
   */
  _deleteSelectedItems() {

    const selectedIndices = (this.$.files as ItemListElement).selectedIndices;
    if (selectedIndices.length) {
      // Build friendly title and body messages that adapt to the number of items.
      const num = selectedIndices.length;
      let title = 'Delete ';

      // Title
      if (num === 1) {
        const i = selectedIndices[0];
        const selectedObject = this._fileList[i];
        title += selectedObject.type.toString();
      } else {
        title += num + ' items';
      }

      // Body
      let itemList = '<ul>\n';
      selectedIndices.forEach((fileIdx: number, i: number) => {
        if (i < FilesElement._deleteListLimit) {
          itemList += '<li>' + this._fileList[fileIdx].name + '</li>\n';
        }
      });
      if (num > FilesElement._deleteListLimit) {
        itemList += '+ ' + (num - FilesElement._deleteListLimit) + ' more.';
      }
      itemList += '</ul>';
      const messageHtml = '<div>Are you sure you want to delete:</div>' + itemList;

      // Open a dialog to let the user confirm deleting the list of selected items.
      const inputOptions: DialogOptions = {
        messageHtml,
        okLabel: 'Delete',
        title,
      };

      // Only if the dialog has been confirmed, call the ApiManager to delete each
      // of the selected items, and wait for all promises to finish. Then if that
      // is successful, reload the file list.
      return Utils.showDialog(BaseDialogElement, inputOptions)
        .then((closeResult: BaseDialogCloseResult) => {
          if (closeResult.confirmed) {
            const deletePromises = selectedIndices.map((i: number) => {
              return ApiManager.deleteItem(this._fileList[i].path);
            });
            // TODO: [yebrahim] If at least one delete fails, _fetchFileList will never be called,
            // even if some other deletes completed.
            return Promise.all(deletePromises)
              .then(() => this._fetchFileList())
              .then(() => {
                // Dispatch a success notification
                const message = 'Deleted ' + num + (num === 1 ? ' file.' : 'files.');
                this.dispatchEvent(new NotificationEvent(message));
              });
          } else {
            return Promise.resolve(null);
          }
        });
        // TODO: Handle delete errors properly by showing some message to the user
    } else {
      return Promise.resolve(null);
    }
  }

  /**
   * Computes whether the details pane should be enabled. This depends on two values:
   * whether the element has the small attribute, and whether the user has switched it
   * off manually.
   */
  _getDetailsPaneEnabled(small: boolean, toggledOn: boolean) {
    return !small && toggledOn;
  }

  /**
   * Switches details pane on or off.
   */
  _toggleDetailsPane() {
    this._isDetailsPaneToggledOn = !this._isDetailsPaneToggledOn;
  }

  /**
   * Creates a directory picker modal to get the user to choose a destination for the
   * selected item, sends a copy item API call, then refreshes the file list. This only
   * works if exactly one item is selected.
   * TODO: Consider allowing multiple items to be copied.
   */
  _copySelectedItem() {

    const selectedIndices = (this.$.files as ItemListElement).selectedIndices;

    if (selectedIndices.length === 1) {
      const i = selectedIndices[0];
      const selectedObject = this._fileList[i];

      const options: DialogOptions = {
        big: true,
        okLabel: 'Copy Here',
        title: 'Copy Item',
      };
      return Utils.showDialog(DirectoryPickerDialogElement, options)
        .then((closeResult: DirectoryPickerDialogCloseResult) => {
          if (closeResult.confirmed) {
            let newPath = closeResult.directoryPath;
            return ApiManager.copyItem(selectedObject.path, newPath)
              .then((newItem: JupyterFile) => {
                newPath = newItem.path;
                return this._fetchFileList();
              })
              .then(() => {
                // Dispatch a success notification
                const message = 'Copied ' + selectedObject.path + ' to ' + newPath;
                this.dispatchEvent(new NotificationEvent(message));
              });
          } else {
            return Promise.resolve(null);
          }
        });
    } else {
      return Promise.resolve(null);
    }
  }

  /**
   * Creates a directory picker modal to get the user to choose a destination for the
   * selected item, sends a rename item API call, then refreshes the file list. This only
   * works if exactly one item is selected.
   * TODO: Consider allowing multiple items to be copied.
   */
  _moveSelectedItem() {

    const selectedIndices = (this.$.files as ItemListElement).selectedIndices;

    if (selectedIndices.length === 1) {
      const i = selectedIndices[0];
      const selectedObject = this._fileList[i];

      const options: DialogOptions = {
        big: true,
        okLabel: 'Move Here',
        title: 'Move Item',
      };
      return Utils.showDialog(DirectoryPickerDialogElement, options)
        .then((closeResult: DirectoryPickerDialogCloseResult) => {
          if (closeResult.confirmed) {
            let newPath = closeResult.directoryPath;
            // Moving is renaming.
            return ApiManager.renameItem(selectedObject.path, newPath + '/' + selectedObject.name)
              .then((newItem: JupyterFile) => {
                newPath = newItem.path;
                return this._fetchFileList();
              })
              .then(() => {
                // Dispatch a file created notification
                const message = 'Moved ' + selectedObject.path + ' to ' + newPath;
                this.dispatchEvent(new NotificationEvent(message));
              });
          } else {
            return Promise.resolve(null);
          }
        });
    } else {
      return Promise.resolve(null);
    }
  }

  _toggleAltAddToolbar() {
    this.$.altAddToolbar.toggle();
  }

  _toggleAltUpdateToolbar() {
    this.$.altUpdateToolbar.toggle();
  }

  /**
   * Called on window.resize, collapses elements to keep the element usable
   * on small screens.
   */
  _resizeHandler() {
    const width = this.$.toolbar.clientWidth;
    // Collapse the add buttons on the toolbar
    if (width < this._addToolbarCollapseThreshold) {
      Utils.moveElementChildren(this.$.addToolbar, this.$.altAddToolbar);
      this.$.altAddToolbarToggle.style.display = 'inline-flex';
    } else {
      Utils.moveElementChildren(this.$.altAddToolbar, this.$.addToolbar);
      this.$.altAddToolbarToggle.style.display = 'none';
      this.$.altAddToolbar.close();
    }

    // Collapse the update buttons on the toolbar
    if (width < this._updateToolbarCollapseThreshold) {
      Utils.moveElementChildren(this.$.updateToolbar, this.$.altUpdateToolbar);
      this.$.altUpdateToolbarToggle.style.display = 'inline-flex';
    } else {
      Utils.moveElementChildren(this.$.altUpdateToolbar, this.$.updateToolbar);
      this.$.altUpdateToolbarToggle.style.display = 'none';
      this.$.altUpdateToolbar.close();
    }

    // Collapse the details pane
    if (width < this._detailsPaneCollapseThreshold) {
      this._isDetailsPaneToggledOn = false;
    }
  }

}

customElements.define(FilesElement.is, FilesElement);<|MERGE_RESOLUTION|>--- conflicted
+++ resolved
@@ -393,17 +393,11 @@
    * uses the ApiManager to save it on the backend.
    */
   async _upload() {
-<<<<<<< HEAD
-    const inputElement = <HTMLInputElement>this.$.altFileUpload;
-    const files = [...<any>inputElement.files];
-=======
     const inputElement = this.$.altFileUpload as HTMLInputElement;
     const files = [...inputElement.files as any];
->>>>>>> d0ccfa95
     const currentPath = this.currentPath;
     const uploadPromises: Array<Promise<any>> = [];
 
-<<<<<<< HEAD
     // Find out if there's at least one large file.
     const hasLargeFile = files.some((file: File) => 
         file.size > this._uploadFileSizeWarningLimit);
@@ -415,9 +409,9 @@
                                           : 'The file you selected is ';
       warningMsg += 'larger than 25MB. You might experience browser freeze or crash.';
       const dialogOptions: DialogOptions = {
-        title: 'Warning: Large File',
         messageHtml: warningMsg,
         okLabel: 'Upload Anyway',
+        title: 'Warning: Large File',
       };
 
       const result: BaseDialogCloseResult = 
@@ -427,33 +421,9 @@
         // Reset the input element.
         inputElement.value = '';
         return;
-=======
-    if (files) {
-      // Find out if there's at least one large file.
-      const hasLargeFile = files.some((file: File) =>
-          file.size > this._uploadFileSizeWarningLimit);
-
-      let proceedWithUpload = true;
-      // If there's at least one large file, show a dialog to confirm the user
-      // wants to continue with the upload.
-      if (hasLargeFile) {
-        let warningMsg = files.length > 1 ? 'Some of the files you selected are '
-                                            : 'The file you selected is ';
-        warningMsg += 'larger than 25MB. You might experience browser freeze or crash';
-        const dialogOptions: DialogOptions = {
-          messageHtml: warningMsg,
-          okLabel: 'Upload Anyway',
-          title: 'Warning: Large File',
-        };
-
-        const result: BaseDialogCloseResult =
-            await Utils.showDialog(BaseDialogElement, dialogOptions);
-        proceedWithUpload = result.confirmed === true;
->>>>>>> d0ccfa95
       }
     }
 
-<<<<<<< HEAD
     files.forEach((file: File) => {
 
       // First, load the file data into memory.
@@ -466,53 +436,6 @@
         reader.onerror = () => {
           reject(new Error('Error reading file.'));
         }
-=======
-      if (proceedWithUpload) {
-        files.forEach((file: File) => {
-
-          // First, load the file data into memory.
-          const loadPromise = new Promise((resolve, reject) => {
-
-            const reader = new FileReader();
-
-            reader.onload = () => {
-              let itemData = reader.result;
-              // Extract the base64 data string
-              itemData = itemData.substr(itemData.indexOf(',') + 1);
-
-              const model: JupyterFile = {
-                content: itemData,
-                format: 'base64',
-                name: file.name,
-                path: currentPath,
-                type: 'file',
-              };
-
-              resolve(model);
-            };
-
-            // TODO: handle file reading errors.
-            reader.onerror = () => {
-              reject('Error reading file.');
-            };
-
-            // TODO: this will freeze the UI on large files (>~20MB on my laptop) until
-            // they're loaded into memory, and very large files (>~100MB) will crash
-            // the browser.
-            // One possible solution is to slice the file into small chunks and upload
-            // each separately, but this requires the backend to support partial
-            // chunk uploads. For Jupyter, this is supported in 5.0.0, see:
-            // https://github.com/jupyter/notebook/pull/2162/files
-            reader.readAsDataURL(file);
-          });
-
-          // Now upload the file data to the backend server.
-          const uploadPromise = loadPromise
-            .then((model: JupyterFile) => ApiManager.saveJupyterFile(model));
-          uploadPromises.push(uploadPromise);
-        });
-      }
->>>>>>> d0ccfa95
 
         // TODO: this will freeze the UI on large files (>~20MB on my laptop) until
         // they're loaded into memory, and very large files (>~100MB) will crash
