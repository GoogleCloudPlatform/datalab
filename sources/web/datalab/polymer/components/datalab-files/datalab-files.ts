--- conflicted
+++ resolved
@@ -175,11 +175,8 @@
 
     // For a small file/directory picker, we don't need to show the status.
     (this.$.files as ItemListElement).columns = this.small ? ['Name'] : ['Name', 'Status'];
-<<<<<<< HEAD
-=======
 
     this._resizeHandler();
->>>>>>> 9121daf5
   }
 
   disconnectedCallback() {
